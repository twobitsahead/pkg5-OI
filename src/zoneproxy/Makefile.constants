--- conflicted
+++ resolved
@@ -33,11 +33,7 @@
 CPPFLAGS =	-D_REENTRANT -I../zoneproxyd 
 CFLAGS =	-errtags=yes -errwarn=%all -features=conststrings -xO4 \
 		-W0,-xglobalstatic -Xa -xc99=%none -xildoff -xspace
-<<<<<<< HEAD
-LDFLAGS =	-Bdirect -zfatal-warnings -zguidance
-=======
 LDFLAGS =	-Bdirect -zfatal-warnings -zguidance -zstrip-class=nonalloc 
->>>>>>> 5ab12258
 LDLIBS =
 
 CLEANFILES =	$(PROG) $(OBJS)
